import { api } from '@replit/protocol';
import { Channel } from './channel';
import { getWebSocketClass, getNextRetryDelay, getConnectionStr } from './util/helpers';
import {
  ConnectOptions,
  ClientCloseReason,
  FetchConnectionMetadataError,
  ChannelCloseReason,
  ChannelOptions,
  UrlOptions,
} from './types';

/**
 * The only required option is `fetchConnectionMetadata` (falling back to
 * `fetchToken`), all others are optional and will use defaults.
 *
 * TODO(lhchavez): Once the migration is done, drop `fetchToken` and only use
 * `fetchConnectionMetadata`.
 */
interface ConnectArgs<Ctx> extends Partial<ConnectOptions<Ctx>> {
  fetchToken?: (
    abortSignal: AbortSignal,
  ) => Promise<{ token: null; aborted: true } | { token: string; aborted: false }>;
  urlOptions?: UrlOptions;
  context: Ctx;
}

type CloseResult =
  | {
      closeReason: ClientCloseReason.Intentional;
    }
  | {
      closeReason: ClientCloseReason.Disconnected;
      wsEvent: CloseEvent | ErrorEvent;
    }
  | {
      closeReason: ClientCloseReason.Error;
      error: Error;
    };

enum ConnectionState {
  CONNECTING = 0,
  CONNECTED = 1,
  DISCONNECTED = 2,
}

interface TxRx {
  direction: 'in' | 'out';
  cmd: api.Command;
}

type DebugLog =
  | {
      type: 'breadcrumb';
      message: string;
      data?: unknown;
    }
  | {
      type: 'log';
      log: TxRx;
    };

type DebugFunc = (log: DebugLog) => void;

type OnCloseFn = void | ((reason: ChannelCloseReason) => void);

type OpenChannelRes<Ctx> =
  | { error: null; channel: Channel; context: Ctx }
  | { error: Error; channel: null; context: Ctx };

type OpenChannelCb<Ctx> = (res: OpenChannelRes<Ctx>) => OnCloseFn;

type ChannelRequest<Ctx> =
  | {
      options: ChannelOptions<Ctx>;
      openChannelCb: OpenChannelCb<Ctx>;
      isOpen: true;
      closeRequested: boolean;
      channelId: number;
      cleanupCb: ReturnType<OpenChannelCb<Ctx>>;
    }
  | {
      options: ChannelOptions<Ctx>;
      openChannelCb: OpenChannelCb<Ctx>;
      isOpen: false;
      closeRequested: boolean;
      channelId: null;
      cleanupCb: null;
    };

const defaultUrlOptions = {
  secure: true,
  host: 'eval.repl.it',
  port: '443',
};

export class Client<Ctx extends unknown = null> {
  /**
   * Indicates the current state of the connection with the container.
   * This will only be DISCONNECTED if `open` has not been called
   * or the client closed permanently. Otherwise it'll be
   * CONNECTED or CONNECTING
   */
  public connectionState: ConnectionState;

  /**
   * The websocket used for communication with the container.
   */
  private ws: WebSocket | null;

  /**
   * Supplied to us as the first argument when calling `client.open`.
   * The most important option is the connection metadata getter
   */
  private connectOptions: ConnectOptions<Ctx> | null;

  /**
   * Supplied to us as the second argument when calling `client.open`.
   * Any time we connect we will call this callback with the control channel.
   * If we disconnect before ever connecting and we won't retry;
   * i.e. user called `client.close` or an unrecoverable error occured,
   * we will call this function with an error.
   * This has the same api as the second argument to openChannel.
   */
  private chan0Cb: OpenChannelCb<Ctx> | null;

  /**
   * This is the return value from chan0Cb. This will be null as long as we
   * haven't connected. Once connected, we call this anytime a connection ends
   * it will be passed a `willReconnect` boolean indicating whether we're reconnecting or
   * not, depending on the closure reason
   */
  private chan0CleanupCb: ReturnType<OpenChannelCb<Ctx>> | null;

  /**
   * Anytime `openChannel` is called, we throw the request in here. This is used to maintain
   * the `openChannel` calls accross reconnects and use to orchestrate channel opening and closing
   */
  private channelRequests: Array<ChannelRequest<Ctx>>;

  /**
   * This is purely for optimization reasons, we don't wanna look through the channelRequests
   * array to find the channel everytime. Instead we pull it out quickly from this map.
   * Any channel here (except for channel 0) should have a corresponding `channelRequest`
   * and the request should be in an `isOpen` true state with a corresponding channel id
   */
  private channels: {
    [id: number]: Channel;
  };

  /**
   * Called for breadcrumbs and other debug reasons
   */
  private debug: DebugFunc;

  /**
   * A function supplied to us by the user of the client. Will be called
   * any time we have an unrecoverable error, usually an invariance
   */
  private userUnrecoverableErrorHandler: ((e: Error) => void) | null;

  /**
   * The connection might require multiple retries to be established.
   * Anytime we need to retry, we should also add an incremental backoff,
   * we do that using `setTimeout`. When the client closes before our
   * retry is initiated, we clear this timeout.
   */
  private retryTimeoutId: ReturnType<typeof setTimeout> | null;

  /**
   * Abort controller is used so that when the user calls client.close while
   * we're fetching connection metadata, we can be sure that we don't have a
   * `connect` call lingering around waiting for connection metadata and
   * eventually continue on as if we still want to connect
   */
  private fetchTokenAbortController: AbortController | null;

  /**
   * Was the client destroyed? A destroyed client is a client that cannot
   * be used ever again
   */
  private destroyed: boolean;

  constructor() {
    this.ws = null;
    this.channels = {};
    this.connectOptions = null;
    this.chan0Cb = null;
    this.chan0CleanupCb = null;
    this.connectionState = ConnectionState.DISCONNECTED;
    this.debug = () => {};
    this.userUnrecoverableErrorHandler = null;
    this.channelRequests = [];
    this.retryTimeoutId = null;
    this.fetchTokenAbortController = null;
    this.destroyed = false;

    this.debug({ type: 'breadcrumb', message: 'constructor' });
  }

  /**
   * Starts connecting to the server and and opens channel 0
   *
   * See https://protodoc.turbio.repl.co/protov2 from more protocol specific info.
   *
   * Every client connected automatically "has" channel 0 listen to global events.
   * Any time the client connects it will call callback with channel 0 so you can use it.
   * Please refrain from using channel 0 to open channels and use `client.openChannel` instead.
   *
   * If we disconnect before ever connecting and calling the callback
   * (i.e. `client.close` is called or we encountered a major error)
   * the callback is called with an error. Otherwise, if we did connect
   * and we're disconnecting the cleanup function returned from the callback
   * is called. The cleanup function is also called any time a disconnect happens
   * with a boolean indicating whether the client will reconnect or not
   */
  public open = (options: ConnectArgs<Ctx>, cb: OpenChannelCb<Ctx>): void => {
    if (this.chan0Cb) {
      const error = new Error('You must call `close` before opening the client again');
      this.onUnrecoverableError(error);

      // throw to stop the execution of the caller
      throw error;
    }

    let { fetchConnectionMetadata } = options;
    if (!fetchConnectionMetadata || typeof fetchConnectionMetadata !== 'function') {
      const { fetchToken } = options;
      if (!fetchToken || typeof fetchToken !== 'function') {
        const error = new Error('You must provide a fetchConnectionMetadata/fetchToken function');
        this.onUnrecoverableError(error);

        // throw to stop the execution of the caller
        throw error;
      }
      const { secure, host, port } = options.urlOptions || defaultUrlOptions;

      fetchConnectionMetadata = async (abortSignal: AbortSignal) => {
        try {
          const { token, aborted } = await fetchToken(abortSignal);
          if (aborted || !token) {
            return { error: FetchConnectionMetadataError.Aborted };
          }
          return {
            token,
            gurl: `ws${secure ? 's' : ''}://${host}:${port}`,
            conmanURL: `http${secure ? 's' : ''}://${host}:${port}`,
            error: null,
          };
        } catch (e) {
          return {
            error: e,
          };
        }
      };
    }

    if (this.destroyed) {
      const error = new Error('Client has been destroyed and cannot be re-used');
      this.onUnrecoverableError(error);

      // throw to stop the execution of the caller
      throw error;
    }

    this.connectOptions = {
      fetchConnectionMetadata,
      timeout: 10000,
      ...options,
    };

    this.debug({
      type: 'breadcrumb',
      message: 'open',
      data: { polling: false },
    });

    this.chan0Cb = cb;
    this.connect();
  };

  /**
   *
   * See https://protodoc.turbio.repl.co/protov2#opening-channels from more protocol specific info.
   *
   * Opens a channel and returns a callback to close the channel, the returned
   * calback can be called at any point in the life cycle of channel opening.
   *
   * The api for this is very similar to the API of `client.open`. When the channel
   * opens the callback is called with the channel so it can be used to send commands
   * and listen to commands on the channel (see Channel).
   *
   * If we disconnect before ever opening the channel and calling the callback
   * (i.e. `client.close` is called, the returned close function is called
   * or we encountered a major error) the callback is called with an error.
   * Otherwise, if we did connect and we're disconnecting the cleanup function
   * returned from the supplied callback is called. The cleanup function is also
   * called any time a disconnect happens with a boolean indicating whether
   * the channel will reconnect or not.
   *
   */
  public openChannel = (options: ChannelOptions<Ctx>, cb: OpenChannelCb<Ctx>): (() => void) => {
    if (options.name && this.channelRequests.some((cr) => cr.options.name === options.name)) {
      const error = new Error(`Channel with name ${options.name} already opened`);
      this.onUnrecoverableError(error);

      // throw to stop the execution of the caller
      throw error;
    }

    if (this.destroyed) {
      const error = new Error('Client has been destroyed and is');
      this.onUnrecoverableError(error);

      // throw to stop the execution of the caller
      throw error;
    }

    const channelRequest: ChannelRequest<Ctx> = {
      options,
      openChannelCb: cb,
      isOpen: false,
      channelId: null,
      cleanupCb: null,
      closeRequested: false,
    };

    this.channelRequests.push(channelRequest);

    if (this.connectionState === ConnectionState.CONNECTED) {
      // We're connected, open channel. Otherwise we'll open the channel once we connect
      this.requestOpenChannel(channelRequest);
    }

    let calledClose = false;
    const closeChannel = () => {
      if (calledClose) {
        return;
      }

      calledClose = true;
      channelRequest.closeRequested = true;

      if (!channelRequest.isOpen) {
        // Channel is not open, let's just remove it from our list.
        // If there's an inflight open request then we'll be sending a close
        // request right after it's done opening
        this.channelRequests = this.channelRequests.filter((cr) => cr !== channelRequest);

        return;
      }

      this.requestCloseChannel(channelRequest);
    };

    return closeChannel;
  };

  private requestOpenChannel = (channelRequest: ChannelRequest<Ctx>) => {
    const { options, openChannelCb } = channelRequest;

    if (!this.connectOptions) {
      this.onUnrecoverableError(new Error('Expected connectionOptions'));

      return;
    }

    const { skip } = options;
    if (skip && skip(this.connectOptions.context)) {
      return;
    }

    let { action } = options;
    if (!action) {
      action =
        options.name == null
          ? api.OpenChannel.Action.CREATE
          : api.OpenChannel.Action.ATTACH_OR_CREATE;
    }

    if (channelRequest.channelId) {
      this.onUnrecoverableError(new Error('Unexpected channelId'));

      return;
    }

    this.debug({
      type: 'breadcrumb',
      message: 'handleOpenChannel',
      data: {
        name: options.name,
        service: options.service,
        action,
      },
    });

    const chan0 = this.getChannel(0);

    // Random base36 int
    const ref = Number(Math.random().toString().split('.')[1]).toString(36);

    // Not using Channel.request here because we want to
    // resolve the response synchronously. We can receive
    // openChanRes and a command on the requested channel
    // in a single tick, using promises here would causes us to
    // handle the incoming command before openChanRes, leading to errors

    chan0.send({
      ref,
      openChan: {
        name: options.name,
        service: options.service,
        action,
      },
    });

    const dispose = chan0.onCommand((cmd: api.Command) => {
      if (ref !== cmd.ref) {
        return;
      }

      dispose();

      if (cmd.openChanRes == null) {
        this.onUnrecoverableError(new Error('Expected openChanRes on command'));

        return;
      }

      const { id, state, error } = cmd.openChanRes;

      this.debug({ type: 'breadcrumb', message: 'openChanres' });

      if (!this.connectOptions) {
        this.onUnrecoverableError(new Error('Expected connectionOptions'));

        return;
      }

      if (state === api.OpenChannelRes.State.ERROR) {
        this.onUnrecoverableError(
          new Error(`Channel open resulted with an error: ${error || 'with no message'}`),
        );

        return;
      }

      if (typeof id !== 'number' || typeof state !== 'number') {
        this.onUnrecoverableError(new Error('Expected state and channel id'));

        return;
      }

      const channel = new Channel({
        id,
        onUnrecoverableError: this.onUnrecoverableError,
        send: this.send,
      });
      this.channels[id] = channel;
      // TODO we should stop relying on mutating the same channelrequest
      (channelRequest as ChannelRequest<Ctx>).channelId = id;
      (channelRequest as ChannelRequest<Ctx>).isOpen = true;

      // Make sure to save this value as the user can call closeChannel within openChannelCb
      // we want to avoid making the call to requestCloseChannel twice, once from within
      // openChannelCb and once here.
      const { closeRequested } = channelRequest;

      (channelRequest as ChannelRequest<Ctx>).cleanupCb = openChannelCb({
        channel,
        error: null,
        context: this.connectOptions.context,
      });

      if (closeRequested) {
        // While we're opening the channel, we got a request to close this channel
        // let's take care of that and request a close
        this.requestCloseChannel(channelRequest);
      }
    });
  };

  private requestCloseChannel = async (channelRequest: ChannelRequest<Ctx>) => {
    if (!channelRequest.isOpen) {
      this.onUnrecoverableError(new Error('Tried to request a channel close before opening'));

      return;
    }

    const { channelId } = channelRequest;

    const chan = this.getChannel(channelRequest.channelId);
    chan.status = 'closing';

    const chan0 = this.getChannel(0);

    if (!chan0) {
      this.onUnrecoverableError(
        new Error('Tried to request a channel close but there was no chan0'),
      );

      return;
    }

    this.debug({
      type: 'breadcrumb',
      message: 'requestChannelClose',
      data: {
        id: channelId,
        name: channelRequest.options.name,
        service: channelRequest.options.service,
      },
    });

    const res = await chan0.request({
      closeChan: {
        action: api.CloseChannel.Action.TRY_CLOSE,
        id: channelRequest.channelId,
      },
    });

    if (res.channelClosed) {
      this.debug({
        type: 'breadcrumb',
        message: 'requestChannelClose:chan0Closed',
        data: {
          id: channelId,
          name: channelRequest.options.name,
          service: channelRequest.options.service,
        },
      });
    } else {
      if (res.closeChanRes == null) {
        this.onUnrecoverableError(new Error('Expected closeChanRes'));

        return;
      }

      const { id } = res.closeChanRes;

      if (id == null) {
        this.onUnrecoverableError(new Error(`Expected id, got ${id}`));

        return;
      }

      if (id !== channelId) {
        this.onUnrecoverableError(
          new Error(`Expected id from closeChanRes to be ${channelId} got ${id}`),
        );

        return;
      }

      this.debug({
        type: 'breadcrumb',
        message: 'requestChannelClose:closeChanRes',
        data: {
          id: channelId,
          name: channelRequest.options.name,
          service: channelRequest.options.service,
          closeStatus: res.closeChanRes.status,
        },
      });
    }

    this.channelRequests = this.channelRequests.filter((cr) => cr !== channelRequest);
    delete this.channels[channelId];

    chan.handleClose({ initiator: 'channel', willReconnect: false });
    if (channelRequest.cleanupCb) {
      channelRequest.cleanupCb({ initiator: 'channel', willReconnect: false });
    }
  };

  /**
   * Closes the connection.
   * - `open` must have been called before calling this method
   * - If we haven't connected yet, open callback will be called with an error
   * - If there's an open WebSocket connection it will be closed
   * - Any open channels will be closed
   *   - Does not clear openChannel requests
   *   - If a channel never opened, its openChannel callback will be called with an error
   *   - Otherwise returned cleanup callback is called
   */
  public close = (): void => {
    this.debug({ type: 'breadcrumb', message: 'user close' });

    if (!this.chan0Cb || !this.connectOptions) {
      const error = new Error('Must call client.open before closing');
      this.onUnrecoverableError(error);

      // throw to stop the execution of the caller
      throw error;
    }

    if (this.fetchTokenAbortController) {
      this.fetchTokenAbortController.abort();
      this.fetchTokenAbortController = null;
    }

    this.handleClose({ closeReason: ClientCloseReason.Intentional });
  };

  /**
   * Destroy closes the connection, so all the rules of `close` apply here.
   * The only difference is that `destroy` renders the client unsuable afterwards
   * and frees up some resources protecting against potential leaks
   */
  public destroy = (): void => {
    this.destroyed = true;
    this.debug({ type: 'breadcrumb', message: 'destroy' });

    if (this.connectionState !== ConnectionState.DISCONNECTED) {
      this.close();
    }

    this.debug = () => {};
    this.userUnrecoverableErrorHandler = null;
    this.channelRequests = [];
    this.destroyed = true;
  };

  /** Gets a channel by Id */
  public getChannel(id: number): Channel {
    const chan = this.channels[id];

    this.debug({
      type: 'breadcrumb',
      message: 'getChannel',
      data: {
        id,
      },
    });

    if (!chan) {
      const error = new Error(`No channel with number ${id}`);

      this.onUnrecoverableError(error);

      throw error;
    }

    return chan;
  }

  /** Sets a logging/debugging function */
  public setDebugFunc(debugFunc: DebugFunc): void {
    this.debug = debugFunc;
  }

  /** Set a function to handle unrecoverable error
   * Unrecoverable errors are internal errors or invariance errors
   * caused by the user mis-using the client.
   */
  public setUnrecoverableErrorHandler(onUnrecoverableError: (e: Error) => void): void {
    this.userUnrecoverableErrorHandler = onUnrecoverableError;
  }

  private connect = async (n = 0) => {
    this.debug({
      type: 'breadcrumb',
      message: 'connecting',
      data: {
        connectionState: this.connectionState,
        connectTries: n,
        readyState: this.ws ? this.ws.readyState : undefined,
        chan0CbExists: Boolean(this.chan0Cb),
      },
    });

    if (this.connectionState !== ConnectionState.DISCONNECTED) {
      const error = new Error('Client must be disconnected to connect');
      this.onUnrecoverableError(error);

      throw error;
    }

    if (this.ws) {
      const error = new Error('Unexpected existing websocket instance');
      this.onUnrecoverableError(error);

      throw error;
    }

    if (!this.connectOptions) {
      const error = new Error('Expected connectionOptions');
      this.onUnrecoverableError(error);

      throw error;
    }

    if (!this.chan0Cb) {
      this.onUnrecoverableError(new Error('Expected chan0Cb'));

      return;
    }

    if (this.chan0CleanupCb) {
      this.onUnrecoverableError(new Error('Unexpected chan0CleanupCb, are you sure you closed'));

      return;
    }

    if (this.channelRequests.some((cr) => cr.isOpen)) {
      this.onUnrecoverableError(new Error('All channels should be closed when we connect'));

      return;
    }

    if (Object.keys(this.channels).length) {
      this.onUnrecoverableError(new Error('Found an an unexpected existing channels'));

      return;
    }

    const tryCount = n + 1;
    this.connectionState = ConnectionState.CONNECTING;

    const chan0 = new Channel({
      id: 0,
      onUnrecoverableError: this.onUnrecoverableError,
      send: this.send,
    });
    this.channels[0] = chan0;

    const WebSocketClass = getWebSocketClass(this.connectOptions);

    if (this.fetchTokenAbortController) {
      this.onUnrecoverableError(new Error('Expected fetchTokenAbortController to be null'));

      return;
    }

    const abortController = new AbortController();
    this.fetchTokenAbortController = abortController;

    let connectionMetadataFetchResult;
    try {
      connectionMetadataFetchResult = await this.connectOptions.fetchConnectionMetadata(
        abortController.signal,
      );
    } catch (e) {
      this.onUnrecoverableError(e);

      return;
    }

    this.fetchTokenAbortController = null;

<<<<<<< HEAD
    const { connectionMetadata, result } = connectionMetadataFetchResult;
    const aborted = result === FetchConnectionMetadataResult.Aborted;
=======
    const connectionMetadata = connectionMetadataFetchResult;
    const aborted = connectionMetadata.error === FetchConnectionMetadataError.Aborted;
>>>>>>> cad5b355

    if (abortController.signal.aborted !== aborted) {
      // the aborted return value and the abort signal should be equivalent
      if (abortController.signal.aborted) {
        // In cases where our abort signal has been called means `client.close` was called
        // that means we shouldn't be calling `handleConnectError` because chan0Cb is null!
        this.onUnrecoverableError(
          new Error(
            'Expected abort returned from fetchConnectionMetadata to be truthy when the controller aborts',
          ),
        );

        return;
      }

      // the user shouldn't return abort without the abort signal being called, if aborting is desired
      // client.close should be called
      this.onUnrecoverableError(
        new Error('Abort should only be truthy returned when the abort signal is triggered'),
      );

      return;
    }

<<<<<<< HEAD
    if (connectionMetadata && result !== FetchConnectionMetadataResult.Ok) {
      this.onUnrecoverableError(
        new Error('Expected either a non-Ok result or a connectionMetadata'),
      );

      return;
    }

    if (aborted) {
=======
    if (connectionMetadata.error === FetchConnectionMetadataError.Aborted) {
>>>>>>> cad5b355
      // Just return. The user called `client.close leading to a connectionMetadata abort
      // chan0Cb will be called with with an error Channel close, no need to do anything here.
      return;
    }

<<<<<<< HEAD
    if (result === FetchConnectionMetadataResult.RetriableError) {
=======
    if (connectionMetadata.error === FetchConnectionMetadataError.Retriable) {
>>>>>>> cad5b355
      this.retryConnect(tryCount, chan0, new Error('Retriable error'));
      return;
    }

    if (this.connectionState !== ConnectionState.CONNECTING) {
      this.onUnrecoverableError(new Error('Client was closed before connecting'));

      return;
    }

    if (connectionMetadata.error) {
      this.onUnrecoverableError(connectionMetadata.error);

      return;
    }

    const connStr = getConnectionStr(connectionMetadata);
    const ws = new WebSocketClass(connStr);

    ws.binaryType = 'arraybuffer';
    ws.onmessage = this.onSocketMessage;
    this.ws = ws;

    /**
     * Failure can happen due to a number of reasons
     * 1- Abrupt socket closure
     * 2- Timedout connection request
     * 3- ContainerState.SLEEP command
     * 4- User calling `close` before we connect
     */
    let onFailed: ((err: Error) => void) | null = null;

    ws.onerror = () => {
      if (!onFailed) {
        this.onUnrecoverableError(new Error('Got websocket error but no `onFailed` cb'));

        return;
      }

      onFailed(new Error('WebSocket errored'));
    };

    /**
     * Abrupt socket closures should report failed
     */
    ws.onclose = () => {
      if (!onFailed) {
        this.onUnrecoverableError(new Error('Got websocket closure but no `onFailed` cb'));

        return;
      }

      onFailed(new Error('WebSocket closed before we got READY'));
    };

    /**
     * If the user specifies a timeout we will short circuit
     * the connection if we don't get READY from the container
     * within the specified timeout.
     *
     * Every time we get a message we reset the connection timeout
     * this is because it signifies that the connection will eventually work.
     */
    let resetTimeout = () => {};
    let cancelTimeout = () => {};
    const { timeout } = this.connectOptions;
    if (timeout !== null) {
      let timeoutId: ReturnType<typeof setTimeout>; // Can also be of type `number` in the browser

      cancelTimeout = () => clearTimeout(timeoutId);

      resetTimeout = () => {
        cancelTimeout();

        timeoutId = setTimeout(() => {
          this.debug({ type: 'breadcrumb', message: 'connect timeout' });

          if (!onFailed) {
            this.onUnrecoverableError(
              new Error('Connecting timed out but there was no `onFailed` cb'),
            );

            return;
          }

          onFailed(new Error('timeout'));
        }, timeout);
      };
    }

    /** Listen to incoming commands
     * Every time we get a message we reset the connection timeout (if it exists)
     * this is because it signifies that the connection will eventually work.
     *
     * If we ever get a ContainterState READY we can officially
     * say that the connection is successful and we open chan0 and other `chanReq`s
     *
     * If we ever get ContainterState SLEEP it means that something went wrong
     * and connection should be dropped
     */
    const unlistenChan0 = chan0.onCommand((cmd: api.Command) => {
      // Everytime we get a message on channel0
      // we will reset the timeout
      resetTimeout();

      if (cmd.containerState == null) {
        return;
      }

      if (cmd.containerState.state == null) {
        this.onUnrecoverableError(new Error('Got containterState but state was not defined'));

        return;
      }

      const { state } = cmd.containerState;

      this.debug({
        type: 'breadcrumb',
        message: 'containerState',
        data: state,
      });

      const StateEnum = api.ContainerState.State;

      switch (state) {
        case StateEnum.READY: {
          // Once we're READY we can stop listening to incoming commands
          unlistenChan0();

          cancelTimeout();

          if (!this.connectOptions) {
            this.onUnrecoverableError(new Error('Expected connectionOptions'));

            return;
          }

          if (!chan0) {
            this.onUnrecoverableError(new Error('Expected chan0 to be truthy'));

            return;
          }

          if (!this.chan0Cb) {
            this.onUnrecoverableError(new Error('Expected chan0Cb to be truthy'));

            return;
          }

          this.handleConnect();

          // defer closing if the user decides to call client.close inside chan0Cb
          const originalClose = this.close;
          this.close = () =>
            setTimeout(() => {
              originalClose();
            }, 0);

          this.chan0CleanupCb = this.chan0Cb({
            channel: chan0,
            error: null,
            context: this.connectOptions.context,
          });

          this.close = originalClose;

          break;
        }
        case StateEnum.SLEEP:
          if (!onFailed) {
            this.onUnrecoverableError(new Error('Got SLEEP but there was no `onFailed` cb'));

            return;
          }

          onFailed(new Error('Got SLEEP as container state'));

          break;

        default:
      }
    });

    onFailed = (error: Error) => {
      // Make sure this function is not called multiple times.
      onFailed = null;

      // Cleanup related to this connection try. If we retry connecting a new `WebSocket` instance
      // will be used in additon to new `cancelTimeout` and `unlistenChan0` functions.
      this.cleanupSocket();
      cancelTimeout();
      unlistenChan0();

      this.retryConnect(tryCount, chan0, error);
    };
  };

  /**
   * Attempt to reconnect after a short delay.
   */
  private retryConnect = (tryCount: number, chan0: Channel, error: Error) => {
    if (this.retryTimeoutId) {
      this.onUnrecoverableError(new Error('unexpected existing retryTimeoutId'));

      return;
    }

    if (!this.chan0Cb) {
      // User called close
      // TODO (masad-frost) something more explicit here
      // might be the way to go
      return;
    }

    this.retryTimeoutId = setTimeout(() => {
      if (!this.chan0Cb) {
        this.onUnrecoverableError(new Error('Scheduled retry is called after we closed?'));

        return;
      }

      this.retryTimeoutId = null;

      this.debug({
        type: 'breadcrumb',
        message: 'retrying',
        data: {
          connectionState: this.connectionState,
          connectTries: tryCount,
          error,
          wsReadyState: this.ws ? this.ws.readyState : undefined,
        },
      });
      chan0.handleClose({ initiator: 'client', willReconnect: true });
      delete this.channels[0];
      this.connectionState = ConnectionState.DISCONNECTED;
      this.connect(tryCount);
    }, getNextRetryDelay(tryCount));
  };

  private send = (cmd: api.Command) => {
    this.debug({ type: 'log', log: { direction: 'out', cmd } });

    const cmdBuf = api.Command.encode(cmd).finish();
    const buffer = cmdBuf.buffer.slice(cmdBuf.byteOffset, cmdBuf.byteOffset + cmdBuf.length);

    if (this.ws == null) {
      this.onUnrecoverableError(new Error('Calling send on a closed client'));

      return;
    }

    this.ws.send(buffer);
  };

  private onSocketMessage = ({ data }: MessageEvent) => {
    const d = new Uint8Array(data);
    const cmd = api.Command.decode(d);

    this.debug({ type: 'log', log: { direction: 'in', cmd } });

    // Pass it to the right channel
    this.getChannel(cmd.channel).handleCommand(cmd);
  };

  /**
   * Called when chan0 connects. Opens all other required channels
   */
  private handleConnect = () => {
    this.connectionState = ConnectionState.CONNECTED;

    this.debug({ type: 'breadcrumb', message: 'connected!' });

    if (!this.ws) {
      this.onUnrecoverableError(new Error('Expected Websocket instance'));

      return;
    }

    // Update socket closure to do something else
    const onClose = (event: CloseEvent | ErrorEvent) => {
      if (this.connectionState === ConnectionState.DISCONNECTED) {
        this.onUnrecoverableError(
          new Error('Got a close event on socket but client is in disconnected state'),
        );

        return;
      }

      this.debug({
        type: 'breadcrumb',
        message: 'wsclose',
        data: {
          event,
        },
      });

      this.handleClose({
        closeReason: ClientCloseReason.Disconnected,
        wsEvent: event,
      });
    };

    this.ws.onclose = onClose;

    // Once connected treat any future error as a close event
    // eslint-disable-next-line
    // @ts-ignore seems like a type issue related to browser/node env
    this.ws.onerror = onClose;

    this.channelRequests.forEach((channelRequest) => {
      this.requestOpenChannel(channelRequest);
    });
  };

  private handleClose = (closeResult: CloseResult) => {
    if (closeResult.closeReason !== ClientCloseReason.Error) {
      // If we got here as a result of an error we'll ignore these assertions to avoid
      // infinite recursion in onUnrecoverableError
      if (this.connectionState === ConnectionState.DISCONNECTED) {
        this.onUnrecoverableError(
          new Error('handleClose is called but client already disconnected'),
        );

        return;
      }

      if (this.ws && this.fetchTokenAbortController) {
        // Fetching connection metadata is required prior to initializing a
        // websocket, we can't have both at the same time as the abort
        // controller is unset after we fetch the connection metadata.
        this.onUnrecoverableError(
          new Error('fetchTokenAbortController and websocket exist simultaneously'),
        );

        return;
      }
    }

    this.cleanupSocket();

    if (this.retryTimeoutId) {
      // Client was closed while reconnecting
      clearTimeout(this.retryTimeoutId);
    }

    const willClientReconnect = closeResult.closeReason === ClientCloseReason.Disconnected;

    this.channelRequests.forEach((channelRequest) => {
      const willChannelReconnect: boolean = willClientReconnect && !channelRequest.closeRequested;

      if (channelRequest.isOpen) {
        const channel = this.getChannel(channelRequest.channelId);
        channel.handleClose({
          initiator: 'client',
          willReconnect: willChannelReconnect,
        });
        delete this.channels[channelRequest.channelId];
      } else if (!willChannelReconnect) {
        // channel won't reconnect and was never opened
        // we'll call the open channel callback with an error
        if (this.connectOptions) {
          channelRequest.openChannelCb({
            channel: null,
            error: new Error('Failed to open'),
            context: this.connectOptions.context,
          });
        } else if (closeResult.closeReason !== ClientCloseReason.Error) {
          this.onUnrecoverableError(new Error('Expected connectionOptions'));

          return;
        }
      }

      const { cleanupCb } = channelRequest;

      // Re-set the channel request's state
      // TODO we should stop relying on mutating the same channelrequest
      (channelRequest as ChannelRequest<Ctx>).channelId = null;
      (channelRequest as ChannelRequest<Ctx>).isOpen = false;
      (channelRequest as ChannelRequest<Ctx>).cleanupCb = null;
      (channelRequest as ChannelRequest<Ctx>).closeRequested = false;

      if (cleanupCb) {
        // Call the cleanupCb after we update the values
        // on the channelRequest to make sure any cascading effects
        // have the right values for channelRequest
        cleanupCb({
          initiator: 'client',
          willReconnect: willChannelReconnect,
        });
      }
    });

    if (this.channels[0]) {
      this.channels[0].handleClose({
        initiator: 'client',
        willReconnect: willClientReconnect,
      });
      delete this.channels[0];
    }

    if (Object.keys(this.channels).length !== 0) {
      this.channels = {};
      if (closeResult.closeReason !== ClientCloseReason.Error) {
        // if we got here as a result of an error we're not gonna call onUnrecoverableError again
        this.onUnrecoverableError(
          new Error('channels object should be empty after channelRequests and chan0 cleanup'),
        );

        return;
      }
    }

    if (this.chan0CleanupCb) {
      // Client successfully connected once
      this.chan0CleanupCb({
        initiator: 'client',
        willReconnect: willClientReconnect,
      });
      this.chan0CleanupCb = null;
    } else if (!willClientReconnect) {
      if (this.chan0Cb && this.connectOptions) {
        this.chan0Cb({
          channel: null,
          error: new Error('Failed to open'),
          context: this.connectOptions.context,
        });
      } else if (closeResult.closeReason !== ClientCloseReason.Error) {
        // if we got here as a result of an error we're not gonna call onUnrecoverableError again
        this.onUnrecoverableError(new Error('open should have been called before `handleClose`'));

        return;
      }
    }

    this.connectionState = ConnectionState.DISCONNECTED;

    if (!willClientReconnect) {
      // Client is done being used until the next `open` call
      this.chan0Cb = null;
      this.connectOptions = null;

      return;
    }

    this.debug({
      type: 'breadcrumb',
      message: 'reconnecting',
    });

    this.connect();
  };

  private cleanupSocket = () => {
    const { ws } = this;

    this.debug({
      type: 'breadcrumb',
      message: 'cleanupSocket',
      data: {
        hasWs: Boolean(ws),
        readyState: ws ? ws.readyState : null,
        connectionState: this.connectionState,
      },
    });

    if (!ws) {
      return;
    }

    this.ws = null;

    ws.onmessage = null;
    ws.onclose = null;

    // Replace exististing error handler so an error doesn't get thrown.
    // We got here after either `handleClose` so it is safe to ignore
    //  any potential remaining errors
    ws.onerror = () => {};

    if (ws.readyState === 0 || ws.readyState === 1) {
      this.debug({
        type: 'breadcrumb',
        message: 'wsclose',
      });

      ws.close();
    }
  };

  private onUnrecoverableError = (e: Error) => {
    if (this.connectionState !== ConnectionState.DISCONNECTED) {
      try {
        this.handleClose({
          closeReason: ClientCloseReason.Error,
          error: e,
        });
      } catch (handleCloseErr) {
        // We tried our best to clean up. But we need to keep going and report
        // unrecoverable error regardless of what happens inside handleClose
        // eslint-disable-next-line no-console
        console.error('handleClose errored during unrecoverable error');
        // eslint-disable-next-line no-console
        console.error(handleCloseErr);
      }
    }

    if (this.userUnrecoverableErrorHandler) {
      this.userUnrecoverableErrorHandler(e);

      return;
    }

    // eslint-disable-next-line no-console
    console.error('Please supply your own unrecoverable error handling function');

    throw e;
  };
}<|MERGE_RESOLUTION|>--- conflicted
+++ resolved
@@ -748,13 +748,8 @@
 
     this.fetchTokenAbortController = null;
 
-<<<<<<< HEAD
-    const { connectionMetadata, result } = connectionMetadataFetchResult;
-    const aborted = result === FetchConnectionMetadataResult.Aborted;
-=======
     const connectionMetadata = connectionMetadataFetchResult;
     const aborted = connectionMetadata.error === FetchConnectionMetadataError.Aborted;
->>>>>>> cad5b355
 
     if (abortController.signal.aborted !== aborted) {
       // the aborted return value and the abort signal should be equivalent
@@ -779,29 +774,13 @@
       return;
     }
 
-<<<<<<< HEAD
-    if (connectionMetadata && result !== FetchConnectionMetadataResult.Ok) {
-      this.onUnrecoverableError(
-        new Error('Expected either a non-Ok result or a connectionMetadata'),
-      );
-
-      return;
-    }
-
-    if (aborted) {
-=======
     if (connectionMetadata.error === FetchConnectionMetadataError.Aborted) {
->>>>>>> cad5b355
       // Just return. The user called `client.close leading to a connectionMetadata abort
       // chan0Cb will be called with with an error Channel close, no need to do anything here.
       return;
     }
 
-<<<<<<< HEAD
-    if (result === FetchConnectionMetadataResult.RetriableError) {
-=======
     if (connectionMetadata.error === FetchConnectionMetadataError.Retriable) {
->>>>>>> cad5b355
       this.retryConnect(tryCount, chan0, new Error('Retriable error'));
       return;
     }
