--- conflicted
+++ resolved
@@ -126,7 +126,6 @@
 
   /**
    * Listeners to be called for breadcrumbs and other debug reasons
-<<<<<<< HEAD
    *
    * @hidden
    */
@@ -134,9 +133,8 @@
 
   /**
    * Listeners to be called for BootStatus messages
-=======
->>>>>>> e13f0483
-   *
+   *
+   * @hidden
    */
   private bootStatusFuncs: Array<(cmd: api.BootStatus) => void>;
 
