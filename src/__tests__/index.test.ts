--- conflicted
+++ resolved
@@ -1,16 +1,10 @@
 /* eslint-env jest */
 
-<<<<<<< HEAD
-import * as crypto from 'crypto';
-import type { GovalMetadata } from '../types';
-import { Client, FetchConnectionMetadataResult } from '..';
-=======
 import type { FetchConnectionMetadataResult } from '../types';
 import { Client, FetchConnectionMetadataError } from '..';
 
 // eslint-disable-next-line
 const genConnectionMetadata = require('../debug/genConnectionMetadata');
->>>>>>> cad5b355
 
 // eslint-disable-next-line
 const WebSocket = require('ws');
@@ -19,53 +13,6 @@
 
 if (!TOKEN_SECRET) {
   throw new Error('TOKEN_SECRET env variable is required to run tests');
-<<<<<<< HEAD
-}
-
-function genConnectionMetadata() {
-  const opts = {
-    id: `testing-crosis-${Math.random().toString(36).split('.')[1]}`,
-    mem: 1024 * 1024 * 512,
-    thread: 0.5,
-    share: 0.5,
-    net: true,
-    attach: true,
-    bucket: 'test-replit-repls',
-    ephemeral: true,
-    nostore: true,
-    language: 'bash',
-    owner: true,
-    path: Math.random().toString(36).split('.')[1],
-    disk: 1024 * 1024 * 1024,
-    bearerName: 'crosistest',
-    bearerId: 2,
-    presenced: true,
-    user: 'crosistest',
-    pullFiles: true,
-    polygott: false,
-    format: 'pbuf',
-  };
-  const encodedOpts = Buffer.from(
-    JSON.stringify({
-      created: Date.now(),
-      salt: Math.random().toString(36).split('.')[1],
-      ...opts,
-    }),
-  ).toString('base64');
-
-  const hmac = crypto.createHmac('sha256', TOKEN_SECRET);
-  hmac.update(encodedOpts);
-  const msgMac = hmac.digest('base64');
-
-  const token = Buffer.from(`${encodedOpts}:${msgMac}`);
-
-  return {
-    token: token.toString('base64'),
-    gurl: 'ws://eval.repl.it',
-    conmanURL: 'http://eval.repl.it',
-  };
-=======
->>>>>>> cad5b355
 }
 
 function genToken() {
@@ -278,7 +225,7 @@
   });
 });
 
-test.skip('channel open and close', (done) => {
+test('channel open and close', (done) => {
   const onUnrecoverableError = jest.fn<void, [Error]>();
   const client = new Client();
   client.setUnrecoverableErrorHandler(done);
@@ -314,9 +261,8 @@
 
     setTimeout(() => {
       close();
+      expect(channel?.status).toBe('closing');
     });
-
-    expect(channel?.status).toBe('closing');
 
     return ({ willReconnect }) => {
       expect(willReconnect).toBeFalsy();
@@ -339,8 +285,8 @@
     {
       fetchConnectionMetadata: () =>
         Promise.resolve({
-          connectionMetadata: genConnectionMetadata(),
-          result: FetchConnectionMetadataResult.Ok,
+          ...genConnectionMetadata(),
+          error: null,
         }),
       WebSocketClass: WebSocket,
       context: null,
@@ -387,8 +333,8 @@
     {
       fetchConnectionMetadata: () =>
         Promise.resolve({
-          connectionMetadata: genConnectionMetadata(),
-          result: FetchConnectionMetadataResult.Ok,
+          ...genConnectionMetadata(),
+          error: null,
         }),
       WebSocketClass: WebSocket,
       context: null,
@@ -616,39 +562,12 @@
   );
 });
 
-<<<<<<< HEAD
 test('client rejects opening same channel twice', () => {
-=======
-test.skip('client rejects opening same channel twice', (done) => {
->>>>>>> cad5b355
   const client = new Client();
   client.setUnrecoverableErrorHandler(() => {});
 
-<<<<<<< HEAD
   const name = Math.random().toString();
   client.openChannel({ name, service: 'exec' }, () => {});
-=======
-  client.open(
-    {
-      fetchConnectionMetadata: () =>
-        Promise.resolve({
-          ...genConnectionMetadata(),
-          error: null,
-        }),
-      WebSocketClass: WebSocket,
-      context: null,
-    },
-    ({ error }) => {
-      // expect(channel?.status).toBe('open');
-      expect(error).toEqual(null);
-
-      const name = Math.random().toString();
-      client.openChannel({ name, service: 'exec' }, () => {});
-
-      expect(() => {
-        client.openChannel({ name, service: 'exec' }, () => {});
-      }).toThrow();
->>>>>>> cad5b355
 
   expect(() => {
     client.openChannel({ name, service: 'exec' }, () => {});
@@ -847,19 +766,12 @@
 //   client.open(
 //     {
 //       fetchConnectionMetadata: () => Promise.resolve({
-<<<<<<< HEAD
 //         connectionMetadata: {
 //           token: 'bad token',
 //           gurl: '',
 //           conmanURL: '',
 //         },
 //         result: FetchConnectionMetadataResult.Ok,
-=======
-//         token: 'bad token',
-//         gurl: '',
-//         conmanURL: '',
-//         error: null,
->>>>>>> cad5b355
 //       }),
 //       WebSocketClass: WebSocket,
 //       timeout: 0,
@@ -942,20 +854,7 @@
   const onAbort = jest.fn();
   const firstChan0Cb = jest.fn();
 
-<<<<<<< HEAD
-  let resolveFetchToken:
-    | null
-    | ((
-        result:
-          | {
-              connectionMetadata: null;
-              result: Exclude<FetchConnectionMetadataResult, FetchConnectionMetadataResult.Ok>;
-            }
-          | { connectionMetadata: GovalMetadata; result: FetchConnectionMetadataResult.Ok },
-      ) => void) = null;
-=======
   let resolveFetchToken: null | ((result: FetchConnectionMetadataResult) => void) = null;
->>>>>>> cad5b355
   client.open(
     {
       // never resolves
@@ -979,11 +878,7 @@
   expect(resolveFetchToken).toBeTruthy();
   // resolving the first fetch token later shouldn't casue any errors
   // eslint-disable-next-line @typescript-eslint/no-non-null-assertion
-<<<<<<< HEAD
-  resolveFetchToken!({ result: FetchConnectionMetadataResult.Aborted, connectionMetadata: null });
-=======
   resolveFetchToken!({ error: FetchConnectionMetadataError.Aborted });
->>>>>>> cad5b355
   expect(onAbort).toHaveBeenCalledTimes(1);
   expect(firstChan0Cb).toHaveBeenCalledTimes(1);
   expect(firstChan0Cb).toHaveBeenLastCalledWith(
