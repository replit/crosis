/* eslint-env jest */

import type { FetchConnectionMetadataResult } from '../types';
import { Client, FetchConnectionMetadataError } from '..';
import { getWebSocketClass } from '../util/helpers';
import { Channel } from '../channel';
import { createCloseEvent } from '../util/EIOCompat';
import { api } from '@replit/protocol';
import { concurrent } from '../__testutils__/concurrent';
import { wrapWithDone } from '../__testutils__/done';
import genConnectionMetadata from '../../debug/genConnectionMetadata';

// eslint-disable-next-line
const WebSocket = require('ws');

jest.setTimeout(30 * 1000);

// eslint-disable-next-line @typescript-eslint/no-explicit-any
const testingClients: Array<Client<any>> = [];

// Just a helper that to help us exit from jest without any open handles
function getClient<Ctx = null>(done: jest.DoneCallback) {
  const c = new Client<Ctx>();
  c.setUnrecoverableErrorHandler(done);
  testingClients.push(c);

  return c;
}

const getConnectionMetadata = async () => ({
  ...genConnectionMetadata(),
  error: null,
});

afterAll(() => {
  testingClients.forEach((c) => c.destroy());
});

function getWebsocketClassThatNeverConnects() {
  class _WebsocketThatNeverConnects {
    static OPEN = 1;

    onclose?: (closeEvent: CloseEvent) => void;

    send = () => {};

    close = (code = 1000, reason?: string) => {
      setTimeout(() => this.onclose?.(createCloseEvent({ code, reason })));
    };
  }

  const WebsocketThatNeverConnects = _WebsocketThatNeverConnects as typeof WebSocket;

  // Make sure internals think it's a websocket
  expect(() => getWebSocketClass(WebsocketThatNeverConnects)).not.toThrow();
  expect(getWebSocketClass(WebsocketThatNeverConnects)).toEqual(WebsocketThatNeverConnects);

  return WebsocketThatNeverConnects;
}

concurrent('client connect', (done) => {
  const client = getClient<{ username: string }>(done);

  const ctx = { username: 'zyzz' };

  client.open(
    {
      fetchConnectionMetadata: getConnectionMetadata,
      WebSocketClass: WebSocket,
      context: ctx,
    },
    wrapWithDone(done, ({ channel, context }) => {
      expect(channel?.status).toBe('open');
      expect(context).toBe(ctx);

      client.close();

      return () => {
        done();
      };
    }),
  );
});

concurrent('client connect with connection metadata retry', (done) => {
  const client = getClient<{ username: string }>(done);

  const ctx = { username: 'zyzz' };

  let tryCount = 0;

  client.open(
    {
      fetchConnectionMetadata: async () => {
        tryCount += 1;

        if (tryCount === 1) {
          return {
            error: FetchConnectionMetadataError.Retriable,
          };
        }

        return {
          ...genConnectionMetadata(),
          error: null,
        };
      },
      WebSocketClass: WebSocket,
      context: ctx,
    },
    wrapWithDone(done, ({ channel, context }) => {
      expect(tryCount).toBe(2);
      expect(channel?.status).toBe('open');
      expect(context).toBe(ctx);

      client.close();

      return () => {
        done();
      };
    }),
  );
});

concurrent('client retries', (done) => {
  const client = getClient(done);

  let tryCount = 0;

  client.open(
    {
      fetchConnectionMetadata: async () => {
        tryCount += 1;

        if (tryCount === 1) {
          return {
            ...genConnectionMetadata(),
            error: null,
            token: 'test - bad connection metadata retries',
          };
        }

        return getConnectionMetadata();
      },
      WebSocketClass: WebSocket,
      context: null,
    },
    wrapWithDone(done, ({ channel }) => {
      expect(tryCount).toBe(2);
      expect(channel?.status).toBe('open');

      client.close();

      return () => {
        done();
      };
    }),
  );
});

concurrent('client retries and caches tokens', (done) => {
  const client = getClient(done);

  const fetchConnectionMetadata = jest.fn();
  const onConnect = jest.fn();

  let reconnectCount = 0;
  client.onDebugLog((log) => {
    if (log.type === 'breadcrumb' && log.message === 'status:closed') {
      expect(fetchConnectionMetadata).toHaveBeenCalledTimes(1);
      expect(onConnect).not.toHaveBeenCalled();
      done();

      return;
    }

    if (log.type !== 'breadcrumb' || log.message !== 'status:retrying') {
      return;
    }

    reconnectCount += 1;
    if (reconnectCount >= 2) {
      setTimeout(() => {
        client.close();
      });
    }
  });

  client.open(
    {
      timeout: 1,
      reuseConnectionMetadata: true,
      fetchConnectionMetadata: async () => {
        fetchConnectionMetadata();
        return {
          token: 'test - bad connection metadata retries',
          gurl: 'ws://invalid.example.com',
          conmanURL: 'http://invalid.example.com',
          error: null,
        };
      },
      WebSocketClass: WebSocket,
      context: null,
    },
    onConnect,
  );
});

concurrent('client retries but does not cache tokens', (done) => {
  const client = getClient(done);

  const fetchConnectionMetadata = jest.fn();
  const onConnect = jest.fn();

  let reconnectCount = 0;
  client.onDebugLog((log) => {
    if (log.type === 'breadcrumb' && log.message === 'status:closed') {
      expect(fetchConnectionMetadata.mock.calls.length).toBeGreaterThan(1);
      expect(onConnect).not.toHaveBeenCalled();
      done();

      return;
    }

    if (log.type !== 'breadcrumb' || log.message !== 'status:retrying') {
      return;
    }
    reconnectCount += 1;
    if (reconnectCount >= 2) {
      setTimeout(() => {
        client.close();
      });
    }
  });

  client.open(
    {
      timeout: 1,
      fetchConnectionMetadata: async () => {
        fetchConnectionMetadata();
        return {
          token: 'test - bad connection metadata retries',
          gurl: 'ws://invalid.example.com',
          conmanURL: 'http://invalid.example.com',
          error: null,
        };
      },
      WebSocketClass: WebSocket,
      context: null,
    },
    onConnect,
  );
});

concurrent('client requests new connection metadata after intentional close', (done) => {
  const client = getClient(done);

  client.open(
    {
      fetchConnectionMetadata: getConnectionMetadata,
      WebSocketClass: WebSocket,
      context: null,
    },
    wrapWithDone(done, ({ channel }) => {
      expect(channel?.status).toBe('open');

      client.close();
      return () => {
        // Gotta open in a timeout, opening in a tight loop makes it loop forever
        setTimeout(() => {
          let didCallFetchConnectionMetadata = false;
          client.open(
            {
              fetchConnectionMetadata: () => {
                didCallFetchConnectionMetadata = true;
                return Promise.resolve({
                  ...genConnectionMetadata(),
                  error: null,
                });
              },
              WebSocketClass: WebSocket,
              context: null,
            },
            ({ channel: c2 }) => {
              expect(c2?.status).toBe('open');
              expect(didCallFetchConnectionMetadata).toBeTruthy();

              client.close();

              return () => {
                done();
              };
            },
          );
        });
      };
    }),
  );
});

concurrent('channel closing itself when client willReconnect', (done) => {
  let disconnectTriggered = false;
  let clientOpenCount = 0;
  let channelOpenCount = 0;
  let connectionMetadataCount = 0;

  const client = getClient(done);

  client.open(
    {
      fetchConnectionMetadata: () => {
        connectionMetadataCount += 1;

        return getConnectionMetadata();
      },
      WebSocketClass: WebSocket,
      context: null,
    },
    wrapWithDone(done, ({ channel }) => {
      clientOpenCount += 1;
      expect(channel?.status).toBe('open');

      if (!disconnectTriggered) {
        setTimeout(() => {
          disconnectTriggered = true;
          // eslint-disable-next-line
          // @ts-ignore: trigger unintentional disconnect
          client.ws.close();
        }, 1000);
      } else {
        client.close();
      }

      return wrapWithDone(done, ({ willReconnect }) => {
        if (willReconnect) {
          return;
        }

        expect(connectionMetadataCount).toEqual(2);
        expect(clientOpenCount).toEqual(2);
        expect(channelOpenCount).toEqual(1);

        done();
      });
    }),
  );

  const close = client.openChannel(
    { service: 'shell' },
    wrapWithDone(done, ({ channel }) => {
      channelOpenCount += 1;
      expect(channel?.status).toBe('open');

      return wrapWithDone(done, ({ willReconnect }) => {
        expect(willReconnect).toBeTruthy();
        // This cleanup function gets called because we triggered an unintentional
        // disconnect above (`client.ws.onclose()`). Since this is unintentional
        // the client will reconnect itself. But this outer `openChannel`callback will NOT
        // get called a second time when the client re-connects since we are deliberately
        // closing it on the next line.
        close();
      });
    }),
  );
});

concurrent('channel open and close', (done) => {
  const client = getClient(done);

  const channelClose = jest.fn();

  client.open(
    {
      fetchConnectionMetadata: getConnectionMetadata,
      WebSocketClass: WebSocket,
      context: null,
    },
    wrapWithDone(done, ({ channel }) => {
      expect(channel?.status).toBe('open');

      return wrapWithDone(done, () => {
        expect(channelClose).toHaveBeenCalled();

        done();
      });
    }),
  );

  const close = client.openChannel(
    { service: 'shell' },
    wrapWithDone(done, ({ channel }) => {
      expect(channel?.status).toBe('open');

      setTimeout(() => {
        close();
        expect(channel?.status).toBe('closing');
      });

      return wrapWithDone(done, ({ willReconnect }) => {
        expect(willReconnect).toBeFalsy();
        expect(channel?.status).toBe('closed');

        channelClose();
        client.close();
      });
    }),
  );
});

concurrent('channel accepts a thunk for service', (done) => {
  const context = { username: 'aghanim' };
  const client = getClient<typeof context>(done);

  const channelClose = jest.fn();

  client.open(
    {
      fetchConnectionMetadata: getConnectionMetadata,
      WebSocketClass: WebSocket,
      context,
    },
    wrapWithDone(done, ({ channel }) => {
      expect(channel?.status).toBe('open');

      return wrapWithDone(done, () => {
        expect(channelClose).toHaveBeenCalled();

        done();
      });
    }),
  );

  const close = client.openChannel(
    {
      service: wrapWithDone(done, (ctx) => {
        expect(ctx.username).toEqual('aghanim');

        return 'exec';
      }),
    },
    wrapWithDone(done, ({ channel }) => {
      expect(channel?.status).toBe('open');

      setTimeout(
        wrapWithDone(done, () => {
          close();
          expect(channel?.status).toBe('closing');
        }),
      );

      return wrapWithDone(done, ({ willReconnect }) => {
        expect(willReconnect).toBeFalsy();
        expect(channel?.status).toBe('closed');

        channelClose();
        client.close();
      });
    }),
  );
});

concurrent('channel open and close from within openChannelCb synchronously', (done) => {
  const client = getClient(done);

  const channelClose = jest.fn();

  client.open(
    {
      fetchConnectionMetadata: getConnectionMetadata,
      WebSocketClass: WebSocket,
      context: null,
    },
    wrapWithDone(done, ({ channel }) => {
      expect(channel?.status).toBe('open');

      return wrapWithDone(done, () => {
        expect(channelClose).toHaveBeenCalled();

        done();
      });
    }),
  );

  const close = client.openChannel(
    { service: 'shell' },
    wrapWithDone(done, ({ channel }) => {
      expect(channel?.status).toBe('open');

      close();

      expect(channel?.status).toBe('closing');

      return wrapWithDone(done, ({ willReconnect }) => {
        expect(willReconnect).toBeFalsy();
        expect(channel?.status).toBe('closed');

        channelClose();
        client.close();
      });
    }),
  );
});

concurrent('channel open and close from within openChannelCb synchronously', (done) => {
  const client = getClient(done);

  const channelClose = jest.fn();

  client.open(
    {
      fetchConnectionMetadata: getConnectionMetadata,
      WebSocketClass: WebSocket,
      context: null,
    },
    wrapWithDone(done, ({ channel }) => {
      expect(channel?.status).toBe('open');

      return () => {
        expect(channelClose).toHaveBeenCalled();

        done();
      };
    }),
  );

  const close = client.openChannel(
    { service: 'shell' },
    wrapWithDone(done, ({ channel }) => {
      expect(channel?.status).toBe('open');

      close();

      expect(channel?.status).toBe('closing');

      return wrapWithDone(done, ({ willReconnect }) => {
        expect(willReconnect).toBeFalsy();
        expect(channel?.status).toBe('closed');

        channelClose();
        client.close();
      });
    }),
  );
});

concurrent('channel skips opening', (done) => {
  const client = getClient<{ username: string }>(done);

  const service = 'shell';
  const ctx = { username: 'midas' };
  const skipfn = jest.fn().mockImplementation(() => true);
  const opencb = jest.fn();

  client.open(
    {
      fetchConnectionMetadata: async () => ({
        ...genConnectionMetadata(),
        error: null,
      }),
      WebSocketClass: WebSocket,
      context: ctx,
    },
    wrapWithDone(done, () => {
      setTimeout(() => {
        expect(skipfn).toHaveBeenCalledTimes(1);
        expect(skipfn).toHaveBeenCalledWith(ctx);
        expect(opencb).not.toHaveBeenCalled();

        client.close();
      }, 0);

      return () => {
        done();
      };
    }),
  );

  client.openChannel(
    {
      service,
      skip: skipfn,
    },
    opencb,
  );
});

concurrent('channel skips opening conditionally', (done) => {
  let unexpectedDisconnectTriggered = false;
  let clientOpenCount = 0;
  let channelOpenCount = 0;

  const client = getClient(done);

  client.open(
    {
      fetchConnectionMetadata: getConnectionMetadata,
      WebSocketClass: WebSocket,
      context: null,
    },
    wrapWithDone(done, ({ channel }) => {
      clientOpenCount += 1;
      expect(channel?.status).toBe('open');

      if (unexpectedDisconnectTriggered) {
        client.close();
      }

      return wrapWithDone(done, ({ willReconnect }) => {
        if (willReconnect) {
          return;
        }

        expect(clientOpenCount).toEqual(2);
        expect(channelOpenCount).toEqual(1);

        done();
      });
    }),
  );

  client.openChannel(
    {
      skip: () => channelOpenCount > 0,
      service: 'shell',
    },
    wrapWithDone(done, ({ channel }) => {
      if (!unexpectedDisconnectTriggered) {
        setTimeout(() => {
          // eslint-disable-next-line
          // @ts-ignore: trigger unintentional disconnect
          client.ws.close();
          unexpectedDisconnectTriggered = true;
        });

        expect(channel?.status).toBe('open');

        channelOpenCount += 1;

        return;
      }

      // We do not expect to call onConnect when we failed to open the channel
      // (because we never reopen the connection in this test).
      done(new Error('Expected not to get here.'));
    }),
  );
});

concurrent('openChannel before open', (done) => {
  const client = getClient(done);

  client.openChannel(
    { service: 'exec' },
    wrapWithDone(done, ({ channel }) => {
      expect(channel).toBeTruthy();

      client.close();
    }),
  );

  client.open(
    {
      fetchConnectionMetadata: getConnectionMetadata,
      WebSocketClass: WebSocket,
      context: null,
    },
    wrapWithDone(done, ({ channel }) => {
      expect(channel).toBeTruthy();

      return () => {
        done();
      };
    }),
  );
});

concurrent('closing client maintains openChannel requests', (done) => {
  const client = getClient(done);

  let first = true;
  client.openChannel(
    { service: 'exec' },
    wrapWithDone(done, ({ channel }) => {
      expect(channel).toBeTruthy();

      if (first) {
        client.close();
        first = false;

        setTimeout(() => {
          // open again should call this same function
          client.open(
            {
              fetchConnectionMetadata: () =>
                Promise.resolve({
                  ...genConnectionMetadata(),
                  error: null,
                }),
              WebSocketClass: WebSocket,
              context: null,
            },
            () => () => {
              done();
            },
          );
        }, 200);
      } else {
        client.close();
      }
    }),
  );

  client.open(
    {
      fetchConnectionMetadata: getConnectionMetadata,
      WebSocketClass: WebSocket,
      context: null,
    },
    wrapWithDone(done, ({ channel }) => {
      expect(channel).toBeTruthy();

      return () => {};
    }),
  );
});

concurrent('client rejects opening same channel twice', (done) => {
  const client = getClient(done);
  client.setUnrecoverableErrorHandler(() => {});

  const name = Math.random().toString();
  client.openChannel({ name, service: 'exec' }, () => {});

  expect(() => {
    client.openChannel({ name, service: 'exec' }, () => {});
  }).toThrow();

  done();
});

concurrent(
  'allows opening channel with the same name after closing others and client is disconnected',
  (done) => {
    const client = getClient(done);

    const name = Math.random().toString();

    const firstOnConnect = jest.fn();
    const close = client.openChannel({ name, service: 'exec' }, firstOnConnect);
    close();

    // open same name synchronously
    client.openChannel(
      { name, service: 'exec' },
      wrapWithDone(done, ({ channel }) => {
        expect(channel).toBeTruthy();
        expect(firstOnConnect).not.toHaveBeenCalled();

        client.close();

        done();
      }),
    );

    client.open(
      {
        fetchConnectionMetadata: () =>
          Promise.resolve({
            ...genConnectionMetadata(),
            error: null,
          }),
        WebSocketClass: WebSocket,
        context: null,
      },
      () => {},
    );
  },
);

concurrent(
<<<<<<< HEAD
  'allows opening channel with the same name after others are closing others and client is connected (wait for open)',
  (done) => {
    const client = getClient(done);

    console.log('opening client');
=======
  'allows opening channel with the same name after closing (connected, wait for open)',
  (done) => {
    const client = getClient(done);

>>>>>>> 43e5f770
    client.open(
      {
        fetchConnectionMetadata: () =>
          Promise.resolve({
            ...genConnectionMetadata(),
            error: null,
          }),
        WebSocketClass: WebSocket,
        context: null,
      },
      wrapWithDone(done, () => {
        (async () => {
          const name = Math.random().toString();

          let firstChannel: Channel;

          await new Promise<void>((resolve) => {
            const close = client.openChannel(
              { name, service: 'exec' },
              wrapWithDone(done, ({ channel }) => {
                // if we get here, we should have a channel.
                // we're waiting to get here in this test, so it should be open!

                expect(channel).toBeTruthy();

                if (!channel) {
                  throw new Error('appease typescript');
                }

                firstChannel = channel;

                // close immediately.
                close();

                expect(firstChannel.status).toEqual('closing');

                // then continue the test.
                resolve();
              }),
            );
          });

          // open same name
          const close2 = client.openChannel(
            { name, service: 'exec' },
            wrapWithDone(done, ({ channel: secondChannel }) => {
              // ensure first channel opens
              expect(firstChannel).toBeTruthy();

              expect(secondChannel).toBeTruthy();
              expect(secondChannel?.status).toEqual('open');
              expect(secondChannel).not.toEqual(firstChannel);

              // After the channel is opened close the current channel and open a new one
              close2();
              expect(secondChannel?.status).toEqual('closing');
              const close3 = client.openChannel(
                { name, service: 'exec' },
                wrapWithDone(done, ({ channel: finalChannel }) => {
                  expect(finalChannel).toBeTruthy();
                  expect(finalChannel?.status).toEqual('open');
                  expect(finalChannel).not.toEqual(firstChannel);
                  expect(finalChannel).not.toEqual(secondChannel);

                  close3();

                  client.close();
                  done();
                }),
              );
            }),
          );
        })();

        return () => {};
      }),
    );
  },
);

concurrent(
<<<<<<< HEAD
  'allows opening channel with the same name after others are closing others and client is connected (do not wait for open)',
=======
  'allows opening channel with the same name after closing (connected, do not wait for open)',
>>>>>>> 43e5f770
  (done) => {
    const client = getClient(done);

    client.open(
      {
        fetchConnectionMetadata: () =>
          Promise.resolve({
            ...genConnectionMetadata(),
            error: null,
          }),
        WebSocketClass: WebSocket,
        context: null,
      },
      wrapWithDone(done, () => {
        const name = Math.random().toString();

        let firstChannel: Channel;

        const close = client.openChannel(
          { name, service: 'exec' },
          wrapWithDone(done, ({ channel }) => {
            // if we get here, we should have a channel.
            expect(channel).toBeTruthy();

            if (!channel) {
              throw new Error('appease typescript');
            }

            firstChannel = channel;
          }),
        );

        // close immediately, this likely means no channel will be returned
        close();

        // open same name
        const close2 = client.openChannel(
          { name, service: 'exec' },
          wrapWithDone(done, ({ channel: secondChannel }) => {
            // ensure first channel opens
            expect(firstChannel).not.toEqual(secondChannel);

            expect(secondChannel?.status).toEqual('open');
            expect(secondChannel).not.toEqual(firstChannel);

            // After the channel is opened close the current channel and open a new one
            close2();
            expect(secondChannel?.status).toEqual('closing');
            const close3 = client.openChannel(
              { name, service: 'exec' },
              wrapWithDone(done, ({ channel: finalChannel }) => {
                expect(finalChannel).toBeTruthy();
                expect(finalChannel?.status).toEqual('open');
                expect(finalChannel).not.toEqual(firstChannel);
                expect(finalChannel).not.toEqual(secondChannel);

                close3();

                client.close();
                done();
              }),
            );
          }),
        );

        return () => {};
      }),
    );
  },
);

concurrent('opens multiple anonymous channels while client is connected', (done) => {
  const client = getClient(done);

  let didDone = false;
  const doneOnce = (e?: Error) => {
    if (didDone) {
      return;
    }

    didDone = true;
    client.close();
    done(e);
  };

  client.open(
    {
      fetchConnectionMetadata: getConnectionMetadata,
      WebSocketClass: WebSocket,
      context: null,
    },
    wrapWithDone(done, ({ channel: chan0 }) => {
      expect(chan0).toBeTruthy();

      let firstOpened = false;
      let secondOpened = false;

      client.openChannel(
        { service: 'exec' },
        wrapWithDone(done, ({ channel }) => {
          if (firstOpened) {
            doneOnce(new Error('expected channel to open only once'));

            return;
          }

          expect(channel).toBeTruthy();
          firstOpened = true;

          if (secondOpened) {
            doneOnce();
          }
        }),
      );

      client.openChannel(
        { service: 'exec' },
        wrapWithDone(done, ({ channel }) => {
          if (secondOpened) {
            doneOnce(new Error('expected channel to open only once'));

            return;
          }

          expect(channel).toBeTruthy();
          secondOpened = true;

          if (firstOpened) {
            doneOnce();
          }
        }),
      );

      return () => {};
    }),
  );
});

concurrent('client reconnects unexpected disconnects', (done) => {
  const client = getClient(done);

  let disconnectTriggered = false;
  let timesConnected = 0;
  let timesClosedUnintentionally = 0;
  let timesClosedIntentionally = 0;

  client.open(
    {
      fetchConnectionMetadata: getConnectionMetadata,
      WebSocketClass: WebSocket,
      context: null,
    },
    wrapWithDone(done, ({ channel }) => {
      expect(channel?.status).toEqual('open');

      timesConnected += 1;

      if (!disconnectTriggered) {
        setTimeout(() => {
          // eslint-disable-next-line
          // @ts-ignore: trigger unintentional disconnect
          client.ws?.close();
          disconnectTriggered = true;
        });
      } else {
        client.close();
      }

      return (closeReason) => {
        if (closeReason.initiator !== 'client') {
          throw new Error('Expected "client" initiator');
        }

        if (closeReason.willReconnect) {
          timesClosedUnintentionally += 1;
        } else if (closeReason.willReconnect === false) {
          timesClosedIntentionally += 1;
        }

        if (timesConnected === 2) {
          expect(timesClosedUnintentionally).toEqual(1);
          expect(timesClosedIntentionally).toEqual(1);

          done();
        }
      };
    }),
  );
});

concurrent(
  'client handles user handled (expectReconnect = true) reconnects',
  async (done: jest.DoneCallback) => {
    const client = getClient(done);

    const connectArgs = {
      fetchConnectionMetadata: getConnectionMetadata,
      WebSocketClass: WebSocket,
      context: null,
    };

    let hasClosed = false;

    await new Promise<Channel>((resolve) => {
      client.open(
        connectArgs,
        wrapWithDone(done, ({ channel }) => {
          expect(channel?.status).toEqual('open');

          if (!channel) {
            throw new Error('Expected channel to be defined');
          }
          resolve(channel);

          if (!hasClosed) {
            client.close({
              expectReconnect: true,
            });
          } else {
            client.close();
          }

          return (closeReason) => {
            if (closeReason.initiator !== 'client') {
              throw new Error('Expected "client" initiator');
            }

            if (hasClosed) {
              expect(closeReason.willReconnect).toEqual(false);
              done();
            } else {
              expect(closeReason.willReconnect).toEqual(true);
              hasClosed = true;
            }
          };
        }),
      );
    });
  },
);

concurrent('client is closed while reconnecting', (done) => {
  const onOpen = jest.fn();

  const client = getClient(done);
  client.onDebugLog((log) => {
    if (log.type === 'breadcrumb' && log.message === 'status:reconnecting') {
      setTimeout(() => {
        client.close();
      });
    }
  });

  client.open(
    {
      fetchConnectionMetadata: getConnectionMetadata,
      WebSocketClass: WebSocket,
      context: null,
    },
    wrapWithDone(done, ({ channel }) => {
      if (channel) {
        // called once after initial connect
        onOpen();

        setTimeout(() => {
          // eslint-disable-next-line
          // @ts-ignore: trigger unintentional disconnect
          client.ws?.close();
        });
      }

      return wrapWithDone(done, () => {
        expect(onOpen).toHaveBeenCalledTimes(1);
        done();
      });
    }),
  );
});

concurrent(
  'fallback to polling',
  (done) => {
    const client = getClient(done);

    const WebsocketThatNeverConnects = getWebsocketClassThatNeverConnects();

    let didLogFallback = false;
    client.onDebugLog((log) => {
      if (log.type === 'breadcrumb' && log.message === 'websocket:polling fallback') {
        didLogFallback = true;
      }
    });

    client.open(
      {
        timeout: 2000,
        fetchConnectionMetadata: async () => ({
          ...genConnectionMetadata(),
          error: null,
        }),
        WebSocketClass: WebsocketThatNeverConnects,
        context: null,
        pollingHost: 'gp-v2.replit.com',
      },
      wrapWithDone(done, ({ channel }) => {
        expect(channel).not.toBeNull();
        expect(didLogFallback).toBe(true);
        client.close();

        return () => {
          done();
        };
      }),
    );
  },
  70000,
);

concurrent(
  'does not fallback to polling if host is unset',
  (done) => {
    const client = getClient(done);

    const onConnect = jest.fn();
    client.setUnrecoverableErrorHandler(() => {});
    client.onDebugLog((log) => {
      if (log.type === 'breadcrumb' && log.message === 'status:closed') {
        expect(didLogFallback).toBe(false);
        expect(onConnect).not.toHaveBeenCalled();

        done();
      }
    });

    const WebsocketThatNeverConnects = getWebsocketClassThatNeverConnects();

    let didLogFallback = false;
    client.onDebugLog((log) => {
      if (
        log.type === 'breadcrumb' &&
        log.message === 'status:connecting' &&
        // eslint-disable-next-line @typescript-eslint/no-explicit-any
        (log.data as Record<string, any>)?.connectTries === 4
      ) {
        setTimeout(() => {
          client.destroy();
        });
      }
      if (log.type === 'breadcrumb' && log.message === 'websocket:polling fallback') {
        didLogFallback = true;
      }
    });

    client.open(
      {
        timeout: 500,
        fetchConnectionMetadata: getConnectionMetadata,
        WebSocketClass: WebsocketThatNeverConnects,
        context: null,
      },
      onConnect,
    );
  },
  40000,
);

concurrent(
  'cancels connection timeout when closing',
  (done) => {
    const client = getClient(done);

    const WebsocketThatNeverConnects = getWebsocketClassThatNeverConnects();

    const timeout = 2000;

    client.onDebugLog((log) => {
      if (log.type === 'breadcrumb' && log.message === 'status:connecting') {
        setTimeout(() => {
          client.close();

          setTimeout(() => {
            done();
            // ample time for the other timeout to clear up
            // and wreak havoc if it was to do that.
          }, timeout + 100);
        });
      }
    });

    client.open(
      {
        timeout,
        fetchConnectionMetadata: async () => ({
          ...genConnectionMetadata(),
          error: null,
        }),
        WebSocketClass: WebsocketThatNeverConnects,
        context: null,
      },
      () => {},
    );
  },
  20000,
);

concurrent('fetch token fail', (done) => {
  const chan0Cb = jest.fn();
  const client = getClient(done);

  client.setUnrecoverableErrorHandler(
    wrapWithDone(done, (e) => {
      expect(chan0Cb).toHaveBeenCalledTimes(0);
      expect(e.message).toContain('fail');

      done();
    }),
  );

  client.open(
    {
      fetchConnectionMetadata: () =>
        Promise.resolve({
          error: new Error('fail'),
        }),
      WebSocketClass: WebSocket,
      context: null,
    },
    chan0Cb,
  );
});

concurrent('fetch abort signal works as expected', (done) => {
  const client = getClient(done);

  const onAbort = jest.fn();
  const onConnect = jest.fn();

  client.onDebugLog((log) => {
    if (log.type === 'breadcrumb' && log.message === 'status:closed') {
      // wait for the abort signal to be handled
      expect(onAbort).toHaveBeenCalledTimes(1);
      expect(onConnect).not.toHaveBeenCalled();

      done();
    }
  });

  client.open(
    {
      fetchConnectionMetadata: (abortSignal) =>
        new Promise((r) => {
          // Listen to abort signal
          abortSignal.onabort = () => {
            onAbort();
            r({
              error: FetchConnectionMetadataError.Aborted,
            });
          };

          // closing client should trigger the abort signal
          setTimeout(() => {
            client.close();
          }, 0);
        }),
      WebSocketClass: WebSocket,
      context: null,
    },
    onConnect,
  );
});

concurrent('can close and open in synchronously without aborting fetch token', (done) => {
  const client = getClient(done);

  const onAbort = jest.fn();
  const firstChan0Cb = jest.fn();

  let resolveFetchToken: null | ((result: FetchConnectionMetadataResult) => void) = null;
  client.open(
    {
      // never resolves
      fetchConnectionMetadata: (abortSignal) =>
        new Promise((r) => {
          resolveFetchToken = r;

          abortSignal.onabort = () => {
            onAbort();
            // don't resolve
          };
        }),
      WebSocketClass: WebSocket,
      context: null,
    },
    firstChan0Cb,
  );

  client.close();

  expect(resolveFetchToken).toBeTruthy();
  // resolving the first fetch token later shouldn't case any errors
  // eslint-disable-next-line @typescript-eslint/no-non-null-assertion
  resolveFetchToken!({ error: FetchConnectionMetadataError.Aborted });
  expect(onAbort).toHaveBeenCalledTimes(1);
  expect(firstChan0Cb).toHaveBeenCalledTimes(0);

  client.open(
    {
      fetchConnectionMetadata: getConnectionMetadata,
      WebSocketClass: WebSocket,
      context: null,
    },
    wrapWithDone(done, ({ channel }) => {
      expect(channel?.status).toBe('open');

      client.close();

      return wrapWithDone(done, () => {
        expect(firstChan0Cb).toHaveBeenCalledTimes(0);

        done();
      });
    }),
  );
});

concurrent('emits boot status messages', (done) => {
  const client = getClient<{ username: string }>(done);

  const ctx = { username: 'zyzz' };

  let count = 0;
  client.onBootStatus(
    wrapWithDone(done, (bootStatus) => {
      if (bootStatus.stage === api.BootStatus.Stage.PROXY) {
        // we're just going to ignore any proxy steps for the sake of counting
        // the order of the other steps; they're optional and potentially
        // stochastic.
        return;
      }

      count++;

      if (count === 1) {
        expect(bootStatus).toEqual(
          expect.objectContaining({
            stage: api.BootStatus.Stage.HANDSHAKE,
          }),
        );
      } else if (count === 2) {
        expect(bootStatus).toEqual(
          expect.objectContaining({
            stage: api.BootStatus.Stage.ACQUIRING,
          }),
        );
      } else if (count === 3) {
        // LOAD_BLOCKS and PULL_FILES aren't emitted since
        // this container should not have any history

        expect(bootStatus).toEqual(
          expect.objectContaining({
            stage: api.BootStatus.Stage.COMPLETE,
          }),
        );

        client.destroy();
        done();
      }
    }),
  );

  client.open(
    {
      fetchConnectionMetadata: getConnectionMetadata,
      WebSocketClass: WebSocket,
      context: ctx,
    },
    () => {},
  );
});<|MERGE_RESOLUTION|>--- conflicted
+++ resolved
@@ -778,18 +778,10 @@
 );
 
 concurrent(
-<<<<<<< HEAD
-  'allows opening channel with the same name after others are closing others and client is connected (wait for open)',
-  (done) => {
-    const client = getClient(done);
-
-    console.log('opening client');
-=======
   'allows opening channel with the same name after closing (connected, wait for open)',
   (done) => {
     const client = getClient(done);
 
->>>>>>> 43e5f770
     client.open(
       {
         fetchConnectionMetadata: () =>
@@ -871,11 +863,7 @@
 );
 
 concurrent(
-<<<<<<< HEAD
-  'allows opening channel with the same name after others are closing others and client is connected (do not wait for open)',
-=======
   'allows opening channel with the same name after closing (connected, do not wait for open)',
->>>>>>> 43e5f770
   (done) => {
     const client = getClient(done);
 
