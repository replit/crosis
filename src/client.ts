--- conflicted
+++ resolved
@@ -14,10 +14,7 @@
  */
 interface ConnectArgs<Ctx> extends Partial<Omit<ConnectOptions<Ctx>, 'fetchToken'>> {
   fetchToken: ConnectOptions<Ctx>['fetchToken'];
-<<<<<<< HEAD
-=======
   context: Ctx;
->>>>>>> d2ef6278
 }
 
 type CloseResult =
@@ -74,11 +71,7 @@
 
   private ws: WebSocket | null;
 
-<<<<<<< HEAD
-  private connectOptions: ConnectOptions<Ctx>;
-=======
   private connectOptions: ConnectOptions<Ctx> | null;
->>>>>>> d2ef6278
 
   private chan0Cb: OpenChannelCb<Ctx> | null;
 
@@ -115,43 +108,11 @@
   constructor() {
     this.ws = null;
     this.channels = {};
-<<<<<<< HEAD
-    this.connectOptions = {
-      timeout: 10000,
-      urlOptions: {
-        secure: false,
-        host: 'eval.repl.it',
-        port: '80',
-      },
-      fetchToken: () => Promise.reject(new Error('You must provide a fetchToken function')),
-      // eslint-disable-next-line @typescript-eslint/ban-ts-ignore
-      // @ts-ignore context is not relevant until we call the `open` function
-      // the user needs to pass it to the constructor for us to not ts-ignore
-      // this, however we don't want that because each `open` call can have a new
-      // ctx but the shape will be the same
-      context: null,
-    };
+    this.connectOptions = null;
     this.chan0Cb = null;
     this.connectionState = ConnectionState.DISCONNECTED;
     this.debug = () => {};
     this.userUnrecoverableErrorHandler = null;
-=======
-    this.connectOptions = null;
-    this.chan0Cb = null;
-    this.connectionState = ConnectionState.DISCONNECTED;
-    this.debug = () => {};
-    this.onUnrecoverableError = (e) => {
-      this.handleClose({
-        closeReason: ClientCloseReason.Error,
-        error: e,
-      });
-
-      // eslint-disable-next-line no-console
-      console.error('Please supply your own unrecoverable error handling function');
-
-      throw e;
-    };
->>>>>>> d2ef6278
     this.channelRequests = [];
     this.connectTries = 0;
     this.retryTimeoutId = null;
@@ -258,11 +219,7 @@
       return;
     }
 
-<<<<<<< HEAD
     const channel = new Channel<Ctx>({ openChannelCb }, this.onUnrecoverableError);
-=======
-    const channel = new Channel<Ctx>({ openChannelCb });
->>>>>>> d2ef6278
     channelRequest.currentChannel = channel;
 
     this.debug({
@@ -403,18 +360,7 @@
    * caused by the user mis-using the client.
    */
   public setUnrecoverErrorHandler(onUnrecoverableError: (e: Error) => void) {
-<<<<<<< HEAD
     this.userUnrecoverableErrorHandler = onUnrecoverableError;
-=======
-    this.onUnrecoverableError = (e: Error) => {
-      this.handleClose({
-        closeReason: ClientCloseReason.Error,
-        error: e,
-      });
-
-      onUnrecoverableError(e);
-    };
->>>>>>> d2ef6278
   }
 
   /** Start a ping<>pong for debugging and latency stats */
@@ -683,17 +629,13 @@
             throw new Error('Cannot call close inside connect callback');
           };
 
-<<<<<<< HEAD
-          chan0.handleOpenRes({
-=======
           if (!this.connectOptions) {
             this.onUnrecoverableError(new Error('Expected connectionOptions'));
 
             return;
           }
 
-          chan0.handleOpen({
->>>>>>> d2ef6278
+          chan0.handleOpenRes({
             id: 0,
             state: api.OpenChannelRes.State.CREATED,
             send: this.send,
