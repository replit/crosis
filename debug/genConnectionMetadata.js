--- conflicted
+++ resolved
@@ -31,13 +31,8 @@
     slug: Math.random().toString(36).slice(2),
     user: 'crosistest',
     userId: {
-<<<<<<< HEAD
-      id: 8,
-      environment: 'crosistests',
-=======
       id: 78171400, // arbitrary (chosen as crc32c("crosis") if you care)
       environment: api.repl.Environment.DEVELOPMENT,
->>>>>>> 824aaf07
     },
     bucket: 'test-replit-repls',
   };
